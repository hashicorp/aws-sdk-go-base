--- conflicted
+++ resolved
@@ -26,15 +26,11 @@
 	// errMsgNoValidCredentialSources error getting credentials
 	errMsgNoValidCredentialSources = `No valid credential sources found for AWS.
 	Please see https://terraform.io/docs/providers/aws/index.html for more information on
-<<<<<<< HEAD
 	providing credentials for the AWS Provider and Backend.`
-=======
-	providing credentials for the AWS Provider`
 
 	// Default amount of time for EC2/ECS metadata client operations.
 	// Keep this value low to prevent long delays in non-EC2/ECS environments.
 	DefaultMetadataClientTimeout = 100 * time.Millisecond
->>>>>>> 1b8f7d16
 )
 
 var (
